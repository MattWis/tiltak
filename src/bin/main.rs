--- conflicted
+++ resolved
@@ -1,18 +1,3 @@
-<<<<<<< HEAD
-#![feature(min_const_generics)]
-
-#[cfg(feature = "constant-tuning")]
-#[macro_use]
-extern crate nom;
-#[cfg(feature = "constant-tuning")]
-#[macro_use]
-extern crate log;
-
-#[cfg(feature = "constant-tuning")]
-mod tune;
-
-=======
->>>>>>> 29a3b12c
 #[cfg(test)]
 mod tests;
 
@@ -56,118 +41,6 @@
                     mcts_vs_minmax(3, 50000 * i);
                 }
             }
-<<<<<<< HEAD
-        }
-        #[cfg(feature = "constant-tuning")]
-        "train" => {
-            for i in 0.. {
-                let file_name = format!("games{}_batch0.ptn", i);
-                if !Path::new(&file_name).exists() {
-                    training::train_perpetually(i, &Board::VALUE_PARAMS, &Board::POLICY_PARAMS)
-                        .unwrap();
-                    break;
-                } else {
-                    println!("File {} already exists, trying next.", file_name);
-                }
-            }
-        }
-        #[cfg(feature = "constant-tuning")]
-        "real" => {
-            let value_params: [f32; Board::VALUE_PARAMS.len()] =
-                tune::training::tune_real_from_file().unwrap();
-            println!("{:?}", value_params);
-        }
-        #[cfg(feature = "constant-tuning")]
-        "real2" => {
-            let (value_params, policy_params) =
-                tune::training::tune_real_value_and_policy_from_file().unwrap();
-            println!("Value: {:?}", value_params);
-            println!("Policy: {:?}", policy_params);
-        }
-
-        #[cfg(feature = "constant-tuning")]
-        "pgn_to_move_list" => pgn_to_move_list(),
-        #[cfg(feature = "constant-tuning")]
-        "play_params" => {
-            #[allow(clippy::unreadable_literal)]
-            let value_params1: &'static [f32] = &[
-                0.054227155,
-                0.3407015,
-                0.4347485,
-                0.54618615,
-                0.5894169,
-                0.41717935,
-                0.80713177,
-                1.6106186,
-                1.3977867,
-                1.6436608,
-                2.0145588,
-                0.8530996,
-                -0.9235043,
-                -0.5978478,
-                -0.31175753,
-                0.14952391,
-                0.77818716,
-                1.5191432,
-                1.3946671,
-                2.035646,
-                0.981081,
-                0.24216132,
-                1.2395397,
-                1.0178914,
-                -2.203359,
-                -1.7674192,
-                -0.7277705,
-                0.64038795,
-                2.176997,
-                -0.04819244,
-                0.91904986,
-                -1.266337,
-                -0.828557,
-                -0.42983347,
-                0.080568284,
-                0.69053686,
-            ];
-            #[allow(clippy::unreadable_literal)]
-            let policy_params1: &'static [f32] = &[
-                -3.9616194,
-                -3.4906785,
-                -3.277753,
-                -2.7917902,
-                -2.6880484,
-                -2.9846509,
-                -5.028032,
-                -5.2466316,
-                -4.9179077,
-                -4.7460146,
-                -4.6174083,
-                -3.8573232,
-                -4.1148667,
-                -4.5389056,
-                -4.1252546,
-                -3.9228675,
-                -2.4650762,
-                1.3357767,
-                0.9857822,
-                0.051044937,
-                1.1140109,
-                -0.09581065,
-                0.25960785,
-                -4.472624,
-                0.8161406,
-                0.53994584,
-                0.7810427,
-                1.5053948,
-            ];
-            let value_params2 = Board::VALUE_PARAMS;
-            let policy_params2 = Board::POLICY_PARAMS;
-            play_match_between_params(
-                value_params1,
-                &value_params2,
-                policy_params1,
-                &policy_params2,
-            );
-=======
             "analyze" => test_position(),
             #[cfg(feature = "constant-tuning")]
             "openings" => {
@@ -209,7 +82,6 @@
             "bench" => bench(),
             "selfplay" => mcts_selfplay(time::Duration::from_secs(10)),
             s => println!("Unknown option \"{}\"", s),
->>>>>>> 29a3b12c
         }
     }
 }
